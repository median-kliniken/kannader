--- conflicted
+++ resolved
@@ -9,11 +9,7 @@
 edition = "2018"
 
 [dependencies]
-<<<<<<< HEAD
-=======
 async-trait = "0.1.30"
-bytes = "0.5.4"
->>>>>>> b35e892f
 futures = "0.3.4"
 itertools = "0.9.0"
 
